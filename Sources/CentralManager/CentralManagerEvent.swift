// Copyright (c) 2022 Manuel Fernandez. All rights reserved.

import Foundation
import CoreBluetooth

public enum CentralManagerEvent {
    case didUpdateState(state: CBManagerState)
<<<<<<< HEAD
=======
    case willRestoreState(state: [String: Any])
>>>>>>> fb709a49
    case didConnectPeripheral(peripheral: Peripheral)
    case didDisconnectPeripheral(peripheral: Peripheral, error: Error?)
}<|MERGE_RESOLUTION|>--- conflicted
+++ resolved
@@ -5,10 +5,7 @@
 
 public enum CentralManagerEvent {
     case didUpdateState(state: CBManagerState)
-<<<<<<< HEAD
-=======
     case willRestoreState(state: [String: Any])
->>>>>>> fb709a49
     case didConnectPeripheral(peripheral: Peripheral)
     case didDisconnectPeripheral(peripheral: Peripheral, error: Error?)
 }